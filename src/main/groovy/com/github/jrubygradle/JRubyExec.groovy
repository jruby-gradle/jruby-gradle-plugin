package com.github.jrubygradle

import com.github.jrubygradle.internal.JRubyExecTraits
import com.github.jrubygradle.internal.JRubyExecUtils
import org.gradle.api.Project
import org.gradle.api.tasks.Input
import org.gradle.api.tasks.InputDirectory
import org.gradle.api.tasks.JavaExec
import org.gradle.api.tasks.Optional
import org.gradle.api.tasks.TaskInstantiationException
import org.gradle.internal.FileUtils
import org.gradle.process.JavaExecSpec
import org.gradle.util.CollectionUtils

/** Runs a ruby script using JRuby
 *
 * @author Schalk W. Cronjé
 */
class JRubyExec extends JavaExec implements JRubyExecTraits {

    static final String JRUBYEXEC_CONFIG = 'jrubyExec'

    static void updateJRubyDependencies(Project proj) {
        proj.dependencies {
            jrubyExec "org.jruby:jruby-complete:${proj.jruby.execVersion}"
            jrubyExec "org.bouncycastle:bcprov-jdk15on:${proj.jruby.bouncycastleVersion}"
        }

        proj.tasks.withType(JRubyExec) { t ->
            if (t.jrubyConfigurationName != proj.configurations.jrubyExec) {
                proj.dependencies.add(t.jrubyConfigurationName,
                                        "org.jruby:jruby-complete:${t.jrubyVersion}")
                proj.dependencies.add(t.jrubyConfigurationName,
                                        "org.bouncycastle:bcprov-jdk15on:${proj.jruby.bouncycastleVersion}")
            }
        }
    }

    JRubyExec() {
        super()
        super.setMain 'org.jruby.Main'

        try {
            project.configurations.getByName(JRUBYEXEC_CONFIG)
        } catch(UnknownConfigurationException ) {
            throw new TaskInstantiationException('Cannot instantiate a JRubyExec instance before jruby plugin has been loaded')
        }

        jrubyVersion = project.jruby.execVersion
        jrubyConfigurationName = JRUBYEXEC_CONFIG
    }


    /** Allow JRubyExec to inherit a Ruby env from the shell (e.g. RVM)
     *
     * @since 0.1.10
     */
    @Input
<<<<<<< HEAD
    Boolean inheritRubyEnv = false

    /** Script to execute.
     * @return The path to the script (or nul if not set)
     */
    @Input
    File getScript() {
        switch (this.script) {
            case null:
                return null
            case File:
                return this.script
            case String:
                return new File(this.script)
            default:
                return new File(this.script.toString())
        }
    }


    /** Set script to execute.
     *
     * @param scr Path to script. Can be any object that is convertible to File.
     */
    void script(def scr) {
        setScript(scr)
    }

    /** Set script to execute.
     *
     * @param scr Path to script. Can be any object that is convertible to File.
     */
    void setScript(def scr) {
        this.script = scr
    }

    /** Configuration to copy gems from. If {@code jRubyVersion} has not been set, {@code jRubyExec} will used as
     * configuration. However, if {@code jRubyVersion} has been set, not gems will be used unless an explicit
     * configuration has been provided
     *
     */
    @Optional
    @Input
    String configuration

    /** Sets the configurations
     *
     * @param cfg Name of configuration
     */
    void configuration(final String cfg) {
        configuration = cfg
    }

    /** If it is required that a JRubyExec task needs to be executed with a different version of JRuby that the
     * globally configured one, it can be done by setting it here.
     */
    @Input
    String jrubyVersion

    /** Setting the {@code jruby-complete} version allows for tasks to be run using different versions of JRuby.
     * This is useful for comparing the results of different version or running with a gem that is only
     * compatible with a specific version or when running a script with a different version that what will
     * be packaged.
     *
     * @param version String in the form '1.7.13'
     * @since 0.1.18
     */
    void jrubyVersion(final String ver) {
        setJrubyVersion(ver)
    }

    /** Setting the {@code jruby-complete} version allows for tasks to be run using different versions of JRuby.
     * This is useful for comparing the results of different version or running with a gem that is only
     * compatible with a specific version or when running a script with a different version that what will
     * be packaged.
     *
     * @param version String in the form '1.7.13'
     */
    void setJrubyVersion(final String version) {
        if (version == project.jruby.execVersion) {
            jrubyConfigurationName = JRUBYEXEC_CONFIG
        } else {
            final String cfgName= 'jrubyExec$$' + name
            project.configurations.maybeCreate(cfgName)
            jrubyConfigurationName = cfgName
        }
        jrubyVersion = version
    }

    /** Directory to use for unpacking GEMs.
     * This is optional. If not set, then an internal generated folder will be used. In general the latter behaviour
     * is preferred as it allows for isolating different {@code JRubyExec} tasks. However, this functionality is made
     * available for script authors for would like to control this behaviour and potentially share GEMs between
     * various {@code JRubyExec} tasks.
     *
     * @since 0.1.9
     */
    void setGemWorkDir( Object wd ) {
        this.gemWorkDir = wd
    }

    /** Directory to use for unpacking GEMs.
     * This is optional. If not set, then an internal generated folder will be used. In general the latter behaviour
     * is preferred as it allows for isolating different {@code JRubyExec} tasks. However, this functionality is made
     * available for script authors for would like to control this behaviour and potentially share GEMs between
     * various {@code JRubyExec} tasks.
     *
     * @since 0.1.18
     */
    void gemWorkDir( Object wd ) {
        this.gemWorkDir = wd
    }

    /** Returns the directory that will be used to unpack GEMs in.
     *
     * @return Target directory
     * @since 0.1.9
     */
    @Optional
    @Input
    File getGemWorkDir() {
        this.gemWorkDir ? project.file(this.gemWorkDir) : tmpGemDir()
=======
    boolean getInheritRubyEnv() {
        this.inheritRubyEnv
>>>>>>> e10e4a3d
    }

    /** Script to execute.
     * @return The path to the script (or nul if not set)
     */
    @Input
    File getScript() {
        _convertScript()
    }

    /** Configuration to copy gems from. If {@code jRubyVersion} has not been set, {@code jRubyExec} will used as
     * configuration. However, if {@code jRubyVersion} has been set, not gems will be used unless an explicit
     * configuration has been provided
     *
     */
    @Optional
    @Input
    String configuration

    /** Sets the configurations
     *
     * @param cfg Name of configuration
     */
    void configuration(final String cfg) {
        configuration = cfg
    }

    /** If it is required that a JRubyExec task needs to be executed with a different version of JRuby that the
     * globally configured one, it can be done by setting it here.
     */
    @Input
    String jrubyVersion

    /** Setting the {@code jruby-complete} version allows for tasks to be run using different versions of JRuby.
     * This is useful for comparing the results of different version or running with a gem that is only
     * compatible with a specific version or when running a script with a different version that what will
     * be packaged.
     *
     * @param version String in the form '1.7.13'
     * @since 0.1.18
     */
    void jrubyVersion(final String ver) {
        setJrubyVersion(ver)
    }


    /** Returns the directory that will be used to unpack GEMs in.
     *
     * @return Target directory
     * @since 0.1.9
     */
    @Optional
    @Input
    File getGemWorkDir() {
        _convertGemWorkDir(project) ?: tmpGemDir()
    }

    /** Returns a list of script arguments
     */
    @Optional
    @Input
    List<String> getScriptArgs() {
        _convertScriptArgs()
    }

    /** Returns a list of jruby arguments
     */
    @Optional
    @Input
    List<String> getJrubyArgs() {
        _convertJrubyArgs()
    }

    /** Return the computed `PATH` for the task
     *
     */
    String getComputedPATH(String originalPath) {
        JRubyExecUtils.prepareWorkingPath(getGemWorkDir(),originalPath)
    }


    @Override
    void exec() {
        if (configuration == null && jrubyConfigurationName == JRUBYEXEC_CONFIG) {
            configuration = JRUBYEXEC_CONFIG
        }

        GemUtils.OverwriteAction overwrite = project.gradle.startParameter.refreshDependencies ? \
                                                GemUtils.OverwriteAction.OVERWRITE : GemUtils.OverwriteAction.SKIP
        def jrubyCompletePath = project.configurations.getByName(jrubyConfigurationName)
        File gemDir = getGemWorkDir().absoluteFile
        gemDir.mkdirs()
        setEnvironment getPreparedEnvironment(environment)

        if (configuration != null) {
            GemUtils.extractGems(
                    project,
                    jrubyCompletePath,
                    project.configurations.getByName(configuration),
                    gemDir,
                    overwrite
            )
        }

        super.classpath JRubyExecUtils.classpathFromConfiguration(project.configurations.getByName(jrubyConfigurationName))
        super.setArgs(getArgs())
        super.exec()
    }

    /** getArgs gets overridden in order to add JRuby options, script name and script arguments in the correct order.
     *
     * There are three modes of behaviour
     * <ul>
     *   <li> script set. no jrubyArgs, or jrubyArgs does not contain {@code -S} - Normal way to execute script. A check
     *   whether the script exists will be performed.
     *   <li> script set. jrubyArgs contains {@code -S} - If script is not absolute, no check will be performed to see
     *   if the script exists and will be assumed that the script can be found using the default ruby path mechanism.
     *   <li> script not set, but jrubyArgs set - Set up to execute jruby with no script. This should be a rarely used otion.
     * </ul>
     *
     * @throw {@code org.gradle.api.InvalidUserDataException} if mode of behaviour cannot be determined.
     */
    @Override
    List<String> getArgs() {
        JRubyExecUtils.buildArgs(jrubyArgs, getScript(), scriptArgs)
    }

    @Override
    JavaExec setMain(final String mainClassName) {
        if (mainClassName == 'org.jruby.Main') {
            super.setMain(mainClassName)
        } else {
            throw notAllowed("Setting main class for jruby to ${mainClassName} is not a valid operation")
        }
    }

    @Override
    JavaExec setArgs(Iterable<?> applicationArgs) {
        throw notAllowed('Use jvmArgs / scriptArgs instead')
    }

    @Override
    JavaExec args(Object... args) {
        throw notAllowed('Use jvmArgs / scriptArgs instead')
    }

    @Override
    JavaExecSpec args(Iterable<?> args) {
        throw notAllowed('Use jvmArgs / scriptArgs instead')
    }

    /** Returns the {@code Configuration} object this task is tied to
     */
    String getJrubyConfigurationName() {
        return this.jrubyConfigurationName
    }

    Map getPreparedEnvironment(Map env) {
        JRubyExecUtils.preparedEnvironment(env,inheritRubyEnv) + [
                'PATH' : getComputedPATH(System.env."${JRubyExecUtils.pathVar()}"),
                'GEM_HOME' : getGemWorkDir().absolutePath,
        ]
    }

    private static UnsupportedOperationException notAllowed(final String msg) {
        return new UnsupportedOperationException (msg)
    }

    private File tmpGemDir() {
        String ext = FileUtils.toSafeFileName(jrubyConfigurationName)
        if (configuration && configuration != jrubyConfigurationName) {
            ext= ext + "-${FileUtils.toSafeFileName(configuration)}"
        }
        new File( project.buildDir, "tmp/${ext}")
    }

    private String jrubyConfigurationName
<<<<<<< HEAD
    private List<Object>  jrubyArgs = []
    private List<Object>  scriptArgs = []
    private Object script
    private Object gemWorkDir
=======
>>>>>>> e10e4a3d
}<|MERGE_RESOLUTION|>--- conflicted
+++ resolved
@@ -56,41 +56,16 @@
      * @since 0.1.10
      */
     @Input
-<<<<<<< HEAD
-    Boolean inheritRubyEnv = false
+    boolean getInheritRubyEnv() {
+        this.inheritRubyEnv
+    }
 
     /** Script to execute.
      * @return The path to the script (or nul if not set)
      */
     @Input
     File getScript() {
-        switch (this.script) {
-            case null:
-                return null
-            case File:
-                return this.script
-            case String:
-                return new File(this.script)
-            default:
-                return new File(this.script.toString())
-        }
-    }
-
-
-    /** Set script to execute.
-     *
-     * @param scr Path to script. Can be any object that is convertible to File.
-     */
-    void script(def scr) {
-        setScript(scr)
-    }
-
-    /** Set script to execute.
-     *
-     * @param scr Path to script. Can be any object that is convertible to File.
-     */
-    void setScript(def scr) {
-        this.script = scr
+        _convertScript()
     }
 
     /** Configuration to copy gems from. If {@code jRubyVersion} has not been set, {@code jRubyExec} will used as
@@ -145,89 +120,6 @@
         }
         jrubyVersion = version
     }
-
-    /** Directory to use for unpacking GEMs.
-     * This is optional. If not set, then an internal generated folder will be used. In general the latter behaviour
-     * is preferred as it allows for isolating different {@code JRubyExec} tasks. However, this functionality is made
-     * available for script authors for would like to control this behaviour and potentially share GEMs between
-     * various {@code JRubyExec} tasks.
-     *
-     * @since 0.1.9
-     */
-    void setGemWorkDir( Object wd ) {
-        this.gemWorkDir = wd
-    }
-
-    /** Directory to use for unpacking GEMs.
-     * This is optional. If not set, then an internal generated folder will be used. In general the latter behaviour
-     * is preferred as it allows for isolating different {@code JRubyExec} tasks. However, this functionality is made
-     * available for script authors for would like to control this behaviour and potentially share GEMs between
-     * various {@code JRubyExec} tasks.
-     *
-     * @since 0.1.18
-     */
-    void gemWorkDir( Object wd ) {
-        this.gemWorkDir = wd
-    }
-
-    /** Returns the directory that will be used to unpack GEMs in.
-     *
-     * @return Target directory
-     * @since 0.1.9
-     */
-    @Optional
-    @Input
-    File getGemWorkDir() {
-        this.gemWorkDir ? project.file(this.gemWorkDir) : tmpGemDir()
-=======
-    boolean getInheritRubyEnv() {
-        this.inheritRubyEnv
->>>>>>> e10e4a3d
-    }
-
-    /** Script to execute.
-     * @return The path to the script (or nul if not set)
-     */
-    @Input
-    File getScript() {
-        _convertScript()
-    }
-
-    /** Configuration to copy gems from. If {@code jRubyVersion} has not been set, {@code jRubyExec} will used as
-     * configuration. However, if {@code jRubyVersion} has been set, not gems will be used unless an explicit
-     * configuration has been provided
-     *
-     */
-    @Optional
-    @Input
-    String configuration
-
-    /** Sets the configurations
-     *
-     * @param cfg Name of configuration
-     */
-    void configuration(final String cfg) {
-        configuration = cfg
-    }
-
-    /** If it is required that a JRubyExec task needs to be executed with a different version of JRuby that the
-     * globally configured one, it can be done by setting it here.
-     */
-    @Input
-    String jrubyVersion
-
-    /** Setting the {@code jruby-complete} version allows for tasks to be run using different versions of JRuby.
-     * This is useful for comparing the results of different version or running with a gem that is only
-     * compatible with a specific version or when running a script with a different version that what will
-     * be packaged.
-     *
-     * @param version String in the form '1.7.13'
-     * @since 0.1.18
-     */
-    void jrubyVersion(final String ver) {
-        setJrubyVersion(ver)
-    }
-
 
     /** Returns the directory that will be used to unpack GEMs in.
      *
@@ -360,11 +252,4 @@
     }
 
     private String jrubyConfigurationName
-<<<<<<< HEAD
-    private List<Object>  jrubyArgs = []
-    private List<Object>  scriptArgs = []
-    private Object script
-    private Object gemWorkDir
-=======
->>>>>>> e10e4a3d
 }