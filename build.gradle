apply plugin: 'groovy'
apply plugin: 'maven'
apply plugin: 'com.jfrog.bintray'

buildscript {
    repositories { jcenter() }
    dependencies { classpath 'com.jfrog.bintray.gradle:gradle-bintray-plugin:0.5' }
}

group = 'com.github.jruby-gradle'
version = '0.1.0'

if (System.env.RELEASE != '1') {
    version = "${version}-SNAPSHOT"
}
sourceCompatibility = '1.7'

repositories {
    jcenter()
    mavenLocal()
}

dependencies {
    compile gradleApi()
    compile localGroovy()

<<<<<<< HEAD
    compile group: 'com.github.jruby-gradle', name: 'jruby-gradle-plugin', version: '0.1.2-SNAPSHOT'
=======
    compile group: 'com.github.jruby-gradle', name: 'jruby-gradle-plugin', version: '0.1.+'
>>>>>>> ec7096ad

    testCompile ("org.spockframework:spock-core:0.7-groovy-${gradle.gradleVersion.startsWith('1.')?'1.8':'2.0'}") {
        exclude module : 'groovy-all'
    }
}

test {
    testLogging {
        showStandardStreams = true
        exceptionFormat "full"
    }
}

task sourcesJar(type: Jar, dependsOn: classes) {
    classifier = 'sources'
    from sourceSets.main.allSource
}

artifacts {
    archives sourcesJar
}

// Ensure we don't fail in CI or on a system without these values set in
// ~/.gradle/gradle.properties
if (!hasProperty( 'bintrayUser' ))
  ext.bintrayUser = ''

if (!hasProperty( 'bintrayKey' ))
  ext.bintrayKey = ''

bintray {
    user = project.bintrayUser
    key = project.bintrayKey
    publish = true
    dryRun = false
    configurations = ['archives']

    pkg {
        userOrg = 'jruby-gradle'
        repo = 'plugins'
        name = 'jruby-gradle-war-plugin'
        labels = ['jruby','war','java']

        version {
            name = project.version
            vcsTag = "v${project.version}"
            attributes = ['gradle-plugin' : 'com.github.jruby-gradle:com.github.jruby-gradle:jruby-gradle-war-plugin']
            desc = 'This plugin encapsulates web archive building functionality for JRuby Gradle projects'

        }
    }
}
bintrayUpload.dependsOn assemble

// vim: ft=groovy<|MERGE_RESOLUTION|>--- conflicted
+++ resolved
@@ -8,7 +8,7 @@
 }
 
 group = 'com.github.jruby-gradle'
-version = '0.1.0'
+version = '0.1.1'
 
 if (System.env.RELEASE != '1') {
     version = "${version}-SNAPSHOT"
@@ -24,11 +24,7 @@
     compile gradleApi()
     compile localGroovy()
 
-<<<<<<< HEAD
-    compile group: 'com.github.jruby-gradle', name: 'jruby-gradle-plugin', version: '0.1.2-SNAPSHOT'
-=======
     compile group: 'com.github.jruby-gradle', name: 'jruby-gradle-plugin', version: '0.1.+'
->>>>>>> ec7096ad
 
     testCompile ("org.spockframework:spock-core:0.7-groovy-${gradle.gradleVersion.startsWith('1.')?'1.8':'2.0'}") {
         exclude module : 'groovy-all'
